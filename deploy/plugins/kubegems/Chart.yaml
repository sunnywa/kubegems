apiVersion: v2
appVersion: 0.0.0
dependencies:
  - name: common
    repository: https://charts.bitnami.com/bitnami
    tags:
      - bitnami-common
    version: 1.14.1
  - name: mysql
    repository: https://charts.bitnami.com/bitnami
    condition: mysql.enabled
    version: 8.9.6
  - name: redis
    repository: https://charts.bitnami.com/bitnami
    condition: redis.enabled
    version: 16.9.11
  - name: gitea
    repository: https://charts.kubegems.io/kubegems
    condition: gitea.enabled
    version: 5.0.8
  - name: argo-cd
    repository: https://charts.kubegems.io/kubegems
    condition: argo-cd.enabled
    version: 3.3.5
  - name: chartmuseum
    repository: https://charts.kubegems.io/kubegems
    condition: chartmuseum.enabled
    version: 3.8.0
description: KubeGems core service and dashboard.
home: kubegems.io
keywords:
  - kubegems
maintainers:
  - email: support@kubegems.io
    name: KubeGems
name: kubegems
sources:
  - https://kubegems.io
<<<<<<< HEAD
version: 1.21.0
annotations:
  plugins.kubegems.io/is-plugin: "true"
  plugins.kubegems.io/install-namespace: "kubegems"
  plugins.kubegems.io/category: core/KubeGems
  plugins.kubegems.io/render-by: helm
=======
version: 0.0.0
>>>>>>> da25b8e1
<|MERGE_RESOLUTION|>--- conflicted
+++ resolved
@@ -36,13 +36,9 @@
 name: kubegems
 sources:
   - https://kubegems.io
-<<<<<<< HEAD
-version: 1.21.0
+version: 0.0.0
 annotations:
   plugins.kubegems.io/is-plugin: "true"
   plugins.kubegems.io/install-namespace: "kubegems"
   plugins.kubegems.io/category: core/KubeGems
-  plugins.kubegems.io/render-by: helm
-=======
-version: 0.0.0
->>>>>>> da25b8e1
+  plugins.kubegems.io/render-by: helm
--- conflicted
+++ resolved
@@ -20,8 +20,6 @@
 
 # Image URL to use all building/pushing image targets
 IMG ?=  ${IMAGE_REGISTRY}/kubegems/kubegems:$(IMAGE_TAG)
-
-
 
 GOPACKAGE=$(shell go list -m)
 ldflags+=-w -s
@@ -56,34 +54,13 @@
 help: ## Display this help.
 	@awk 'BEGIN {FS = ":.*##"; printf "\nUsage:\n  make \033[36m<target>\033[0m\n"} /^[a-zA-Z_0-9-]+:.*?##/ { printf "  \033[36m%-15s\033[0m %s\n", $$1, $$2 } /^##@/ { printf "\n\033[1m%s\033[0m\n", substr($$0, 5) } ' $(MAKEFILE_LIST)
 
-<<<<<<< HEAD
-generate: add-license ## Generate  WebhookConfiguration, ClusterRole, CustomResourceDefinition objects and code containing DeepCopy, DeepCopyInto, and DeepCopyObject method implementations.
-=======
 generate: add-license gen-i18n generate-installer ## Generate  WebhookConfiguration, ClusterRole, CustomResourceDefinition objects and code containing DeepCopy, DeepCopyInto, and DeepCopyObject method implementations.
->>>>>>> da25b8e1
 	$(CONTROLLER_GEN) paths="./pkg/apis/plugins/..." crd  output:crd:artifacts:config=deploy/plugins/kubegems-installer/crds
 	$(CONTROLLER_GEN) paths="./pkg/apis/gems/..."    crd  output:crd:artifacts:config=deploy/plugins/kubegems-local/crds
 	$(CONTROLLER_GEN) paths="./pkg/apis/models/..."  crd  output:crd:artifacts:config=deploy/plugins/kubegems-models/crds
 	$(CONTROLLER_GEN) paths="./pkg/..." object:headerFile="hack/boilerplate.go.txt"
-
-<<<<<<< HEAD
-	sed -i 's/^version:.*/version: $(LATEST_RELEASE_VERSION)/g' deploy/plugins/kubegems-installer/Chart.yaml
-	sed -i 's/^appVersion:.*/appVersion: $(LATEST_RELEASE_VERSION)/g' deploy/plugins/kubegems-installer/Chart.yaml
-	sed -i 's/kubegemsVersion:.*/kubegemsVersion: v$(LATEST_RELEASE_VERSION)/g' deploy/kubegems.yaml
-	sed -i 's/export KUBEGEMS_VERSION.*#/export KUBEGEMS_VERSION=v$(LATEST_RELEASE_VERSION)  #/g' README.md README_zh.md
-	helm template --namespace kubegems-installer --set installer.image.tag=v$(LATEST_RELEASE_VERSION) --include-crds  kubegems-installer deploy/plugins/kubegems-installer \
-	| kubectl annotate -f -  --local  -oyaml meta.helm.sh/release-name=kubegems-installer meta.helm.sh/release-namespace=kubegems-installer \
-	> deploy/installer.yaml
+	sed -i 's/kubegemsVersion:.*/kubegemsVersion: $(GIT_VERSION)/g' deploy/kubegems.yaml
 	# go run scripts/generate-system-alert/main.go
-=======
-	sed -i 's/^version:.*/version: $(GIT_VERSION)/g' deploy/plugins/kubegems-installer/Chart.yaml deploy/plugins/kubegems-models/Chart.yaml
-	sed -i 's/^appVersion:.*/appVersion: $(GIT_VERSION)/g' deploy/plugins/kubegems-installer/Chart.yaml deploy/plugins/kubegems-models/Chart.yaml
-
-	sed -i 's/kubegemsVersion:.*/kubegemsVersion: $(GIT_VERSION)/g' deploy/kubegems.yaml
-	sed -i 's/export KUBEGEMS_VERSION.*#/export KUBEGEMS_VERSION=$(GIT_VERSION)  #/g' README.md README_zh.md
-
-	go run scripts/generate-system-alert/main.go
->>>>>>> da25b8e1
 
 generate-installer: helm-package
 	helm template --namespace kubegems-installer --include-crds \
@@ -121,11 +98,25 @@
 ##@ Build
 build: build-files build-binaries-all
 
-<<<<<<< HEAD
-plugins-cache: ## Build plugins-cache
-	go run scripts/offline-plugins/main.go 
+build-binaries-all: ## Build binaries.
+	- mkdir -p ${BIN_DIR}
+	$(call go-build,linux,amd64)
+	$(call go-build,linux,arm64)
 
-CHARTS = kubegems kubegems-local
+build-binaries:
+	$(call go-build,${OS},${ARCH})
+	- mkdir -p ${BIN_DIR}
+	@cp ${BIN_DIR}/kubegems-${OS}-${ARCH} ${BIN_DIR}/kubegems
+
+build-files: build-binaries ## Build around files
+	go run scripts/offline-plugins/main.go
+	cp -rf deploy/plugins ${BIN_DIR}/
+	cp -rf deploy/*.yaml ${BIN_DIR}/plugins/
+	mkdir -p ${BIN_DIR}/config
+	cp -rf config/promql_tpl.yaml ${BIN_DIR}/config/
+	cp -rf config/dashboards/ ${BIN_DIR}/config/dashboards/
+
+CHARTS = kubegems kubegems-local kubegems-installer kubegems-models
 helm-generate: readme-generator
 	$(foreach file,$(dir $(wildcard $(CHARTS_DIR)/*/Chart.yaml)), \
 	readme-generator -v $(file)values.yaml -r $(file)README.md \
@@ -143,58 +134,12 @@
 	curl --data-binary "@$(file)" ${CHARTMUSEUM_ADDR}/api/charts \
 	;)
 
-container: ## Build container image.
-ifneq (, $(shell which docker))
-	docker build -t ${IMG} .
-else
-	buildah bud -t ${IMG} .
-endif
-
-push: ## Push docker image with the manager.
-ifneq (, $(shell which docker))
-	docker push ${IMG}
-else
-	buildah push ${IMG}
-endif
-=======
-build-binaries-all: ## Build binaries.
-	- mkdir -p ${BIN_DIR}
-	$(call go-build,linux,amd64)
-	$(call go-build,linux,arm64)
-
-build-binaries:
-	$(call go-build,${OS},${ARCH})
-	- mkdir -p ${BIN_DIR}
-	@cp ${BIN_DIR}/kubegems-${OS}-${ARCH} ${BIN_DIR}/kubegems
-
-build-files: build-binaries ## Build around files
-	${BIN_DIR}/kubegems plugins -c ${BIN_DIR}/plugins -s deploy/plugins download deploy/plugins/common
-	${BIN_DIR}/kubegems plugins -c ${BIN_DIR}/plugins -s deploy/plugins download deploy/plugins/*
-	${BIN_DIR}/kubegems plugins -c ${BIN_DIR}/plugins -s deploy/plugins template deploy/plugins/* | \
-		${BIN_DIR}/kubegems plugins -c ${BIN_DIR}/plugins -s deploy/plugins download -
-	cp -rf deploy/plugins ${BIN_DIR}/
-	cp -rf deploy/*.yaml ${BIN_DIR}/plugins/
-	mkdir -p ${BIN_DIR}/config
-	cp -rf config/promql_tpl.yaml ${BIN_DIR}/config/
-	cp -rf config/dashboards/ ${BIN_DIR}/config/dashboards/
-
-CHARTS = kubegems kubegems-local kubegems-installer kubegems-models
-helm-readme: readme-generator
-	$(foreach var,$(CHARTS),readme-generator -v deploy/plugins/$(var)/values.yaml -r deploy/plugins/$(var)/README.md;)
-
-helm-package: ## Build helm chart
-	$(foreach var,$(CHARTS),helm package -u -d ${BIN_DIR}/plugins --version=${VERSION} --app-version=${VERSION} deploy/plugins/$(var);)
-
-helm-push:
-	$(foreach var,$(CHARTS),curl -u ${HELM_USER}:${HELM_PASSWORD} --data-binary "@${BIN_DIR}/plugins/$(var)-${VERSION}.tgz" ${HELM_ADDR};)
-
 docker: ## Build container image.
 	docker buildx build --platform=linux/amd64,linux/arm64 --push -t ${IMG}  .
  
 KUBECTL_IMG ?=  ${IMAGE_REGISTRY}/kubegems/kubectl:latest
 kubectl-image:
 	docker buildx build --platform=linux/amd64,linux/arm64 --push -t ${KUBECTL_IMG} -f Dockerfile.kubectl .
->>>>>>> da25b8e1
 
 clean:
 	- rm -rf ${BIN_DIR}
